--- conflicted
+++ resolved
@@ -18,39 +18,11 @@
 	log        *zap.Logger
 }
 
-<<<<<<< HEAD
-func NewGun(cfg GunConfig) (*Gun, error) {
-	ethConfig := accounts.EthConfig{
-		Keystore:   cfg.EthereumAccountPath,
-		Passphrase: cfg.EthereumAccountPass,
-	}
-
-	bch, err := blockchain.NewAPI(blockchain.WithEthEndpoint(cfg.EthereumEndpoint), blockchain.WithGasPrice(0))
-	if err != nil {
-		return nil, err
-	}
-
-	level, err := logging.NewLevelFromString(cfg.LoggingLevel)
-	if err != nil {
-		return nil, err
-	}
-
-	log := logging.BuildLogger(*level)
-
-	m := &Gun{
-		privateKey: PrivateKey(ethConfig),
-		market:     bch.Market(),
-		log:        log,
-	}
-
-	return m, nil
-=======
 func newGun(ext interface{}, log *zap.Logger) Gun {
 	return &gun{
 		ext: ext,
 		log: log,
 	}
->>>>>>> d751bb61
 }
 
 func (m *gun) Bind(aggregator core.Aggregator) {
