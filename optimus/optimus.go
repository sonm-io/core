package optimus

import (
	"context"
	"fmt"
	"math"
	"math/big"
	"strings"
	"sync"
	"time"

	"github.com/ethereum/go-ethereum/common"
	"github.com/sonm-io/core/blockchain"
	"github.com/sonm-io/core/insonmnia/benchmarks"
	"github.com/sonm-io/core/insonmnia/hardware"
	"github.com/sonm-io/core/proto"
	"github.com/sonm-io/core/util"
	"go.uber.org/zap"
	"golang.org/x/sync/errgroup"
	"google.golang.org/grpc/metadata"
)

const (
	minNumOrders = sonm.MinNumBenchmarks
)

// Watch for current worker's status. Collect its devices.
// 	Worker MUST provide its network capabilities somehow.
// Fetch all bids.
// Optimize matrix looking for price per each benchmark unit.
// Map each bid to functional price.
// Then by comparing the price with expected price we can see what's underestimated.
// Sort.
// Filter.
// Pick.
type Optimus struct {
	cfg Config
	log *zap.SugaredLogger
}

func NewOptimus(cfg Config, log *zap.Logger) (*Optimus, error) {
	m := &Optimus{
		cfg: cfg,
		log: log.With(zap.String("source", "optimus")).Sugar(),
	}

	m.log.Debugw("configuring Optimus", zap.Any("config", cfg))

	return m, nil
}

func (m *Optimus) Run(ctx context.Context) error {
	m.log.Info("starting Optimus")
	defer m.log.Info("Optimus has been stopped")

	registry := newRegistry()
	defer registry.Close()

	dwh, err := registry.NewDWH(ctx, m.cfg.Marketplace.Endpoint, m.cfg.Marketplace.PrivateKey.Unwrap())
	if err != nil {
		return err
	}

	ordersScanner, err := newOrderScanner(dwh)
	if err != nil {
		return err
	}

	ordersSet := newOrdersSet()
	ordersControl, err := newOrdersControl(ordersScanner, m.cfg.Optimization.ClassifierFactory(m.log.Desugar()), ordersSet, m.log.Desugar())
	if err != nil {
		return err
	}

	wg := errgroup.Group{}
	wg.Go(func() error { return newManagedWatcher(ordersControl, m.cfg.Marketplace.Interval).Run(ctx) })

	loader := benchmarks.NewLoader(m.cfg.Benchmarks.URL)

	market, err := blockchain.NewAPI(ctx)
	if err != nil {
		return err
	}

	for addr, cfg := range m.cfg.Workers {
		ethAddr, err := addr.ETH()
		if err != nil {
			return err
		}

		masterAddr, err := market.Market().GetMaster(ctx, ethAddr)
		if err != nil {
			return err
		}

		worker, err := registry.NewWorkerManagement(ctx, m.cfg.Node.Endpoint, m.cfg.Node.PrivateKey.Unwrap())
		if err != nil {
			return err
		}

		control, err := newWorkerControl(cfg, ethAddr, masterAddr, worker, market.Market(), ordersSet, loader, m.log)
		if err != nil {
			return err
		}

		md := metadata.MD{
			util.WorkerAddressHeader: []string{addr.String()},
		}

		wg.Go(func() error {
			return newManagedWatcher(control, cfg.Epoch).Run(metadata.NewOutgoingContext(ctx, md))
		})
	}

	return wg.Wait()
}

// OrdersControl represents the marketplace watcher.
//
// This will pull all currently active orders from the marketplace.
type ordersControl struct {
	scanner    OrderScanner
	classifier OrderClassifier
	ordersSet  *ordersState
	log        *zap.SugaredLogger
}

func newOrdersControl(scanner OrderScanner, classifier OrderClassifier, orders *ordersState, log *zap.Logger) (*ordersControl, error) {
	m := &ordersControl{
		scanner:    scanner,
		classifier: classifier,
		ordersSet:  orders,
		log:        log.Sugar(),
	}

	return m, nil
}

func (m *ordersControl) OnRun() {
	m.log.Info("managing orders")
}

func (m *ordersControl) OnShutdown() {
	m.log.Info("stop managing orders")
}

func (m *ordersControl) Execute(ctx context.Context) {
	m.log.Debugf("pulling orders from the marketplace")

	now := time.Now()
	orders, err := m.scanner.All(ctx)
	if err != nil {
		m.log.Warnw("failed to pull orders from the marketplace", zap.Error(err))
		return
	}

	m.log.Infof("successfully pulled %d orders from the marketplace in %s", len(orders), time.Since(now))

	now = time.Now()
	weightedOrders, err := m.classifier.ClassifyExt(orders)
	if err != nil {
		m.log.Warnw("failed to classify orders", zap.Error(err))
		return
	}

	m.log.Infof("successfully classified %d orders in %s", len(weightedOrders.WeightedOrders), time.Since(now))
	m.ordersSet.Set(weightedOrders)
}

type workerControl struct {
	cfg             workerConfig
	addr            common.Address
	masterAddr      common.Address
	worker          sonm.WorkerManagementClient
	market          blockchain.MarketAPI
	benchmarkLoader benchmarks.Loader
	ordersSet       *ordersState
	log             *zap.SugaredLogger
}

func newWorkerControl(cfg workerConfig, addr, masterAddr common.Address, worker sonm.WorkerManagementClient, market blockchain.MarketAPI, orders *ordersState, benchmarkLoader benchmarks.Loader, log *zap.SugaredLogger) (*workerControl, error) {
	m := &workerControl{
		cfg:             cfg,
		addr:            addr,
		masterAddr:      masterAddr,
		worker:          worker,
		market:          market,
		benchmarkLoader: benchmarkLoader,
		ordersSet:       orders,
		log:             log.With(zap.Stringer("addr", addr)),
	}

	return m, nil
}

func (m *workerControl) OnRun() {
	m.log.Info("managing worker")
}

func (m *workerControl) OnShutdown() {
	m.log.Info("stop managing worker")
}

func (m *workerControl) Execute(ctx context.Context) {
	if err := m.execute(ctx); err != nil {
		m.log.Warn(err.Error())
	}
}

func (m *workerControl) execute(ctx context.Context) error {
	ordersClassification := m.ordersSet.Get()
	if ordersClassification == nil {
		return fmt.Errorf("not enough orders to perform optimization")
	}

	orders := ordersClassification.WeightedOrders
<<<<<<< HEAD
	if len(orders) < minNumOrders {
		return fmt.Errorf("not enough orders to perform optimization: %d < %d", len(orders), minNumOrders)
=======
	if len(orders) == 0 {
		return fmt.Errorf("not enough orders to perform optimization")
>>>>>>> 55154da0
	}

	m.log.Debug("pulling worker plans")
	currentPlans, err := m.worker.AskPlans(ctx, &sonm.Empty{})
	if err != nil {
		return fmt.Errorf("failed to pull worker plans: %v", err)
	}

	currentTotalPrice := calculateWorkerPriceMap(currentPlans.AskPlans).GetPerSecond()
	m.log.Debugw("successfully pulled worker plans",
		zap.Any("plans", *currentPlans),
		zap.String("Σ USD/s", currentTotalPrice.ToPriceString()),
	)

	cancellationCandidates := m.collectCancelCandidates(currentPlans.AskPlans)
	m.log.Debugw("cancellation candidates", zap.Any("plans", cancellationCandidates))

	m.log.Debugf("pulling worker devices")
	devices, err := m.worker.Devices(ctx, &sonm.Empty{})
	if err != nil {
		return fmt.Errorf("failed to pull worker devices: %v", err)
	}

	m.log.Debugw("successfully pulled worker devices", zap.Any("devices", *devices))

	workerHardware := hardware.Hardware{
		CPU:     devices.CPU,
		GPU:     devices.GPUs,
		RAM:     devices.RAM,
		Network: devices.Network,
		Storage: devices.Storage,
	}
	freeResources := workerHardware.AskPlanResources()
	// Subtract plans except cancellation candidates. Doing so produces us a
	// new free(!) devices list.
	for id, plan := range currentPlans.AskPlans {
		_, ok := cancellationCandidates[id]
		if !ok {
			if err := freeResources.Sub(plan.Resources); err != nil {
				return fmt.Errorf("failed to virtualize resource releasing: %v", err)
			}
		}
	}

	freeWorkerHardware, err := workerHardware.LimitTo(freeResources)
	if err != nil {
		return fmt.Errorf("failed to limit virtual free hardware: %v", err)
	}

	freeDevices := freeWorkerHardware.IntoProto()

	m.log.Debugw("successfully virtualized worker free devices", zap.Any("devices", *freeDevices))

	// Convert worker free devices into benchmarks set.
	bm := newBenchmarksFromDevices(freeDevices)
	freeWorkerBenchmarks, err := sonm.NewBenchmarks(bm[:])
	if err != nil {
		return fmt.Errorf("failed to collect worker benchmarks: %v", err)
	}

	m.log.Infof("worker benchmarks: %v", strings.Join(strings.Fields(fmt.Sprintf("%v", freeWorkerBenchmarks.ToArray())), ", "))

	// Here we append cancellation candidate's orders to "orders" from
	// marketplace to be able to track their profitability.
	cancellationOrders, err := m.planOrders(ctx, cancellationCandidates)
	if err != nil {
		return fmt.Errorf("failed to collect cancellation orders: %v", err)
	}

	for id, order := range cancellationOrders {
		marketOrder := &sonm.DWHOrder{
			Order: order,
		}
		predictedPrice, err := ordersClassification.Predictor.PredictPrice(marketOrder)
		if err != nil {
			return fmt.Errorf("failed to predict cancellation %s order price: %v", order.Id.String(), err)
		}

		price, _ := new(big.Float).SetInt(marketOrder.Order.Price.Unwrap()).Float64()

		orders = append(orders, WeightedOrder{
			Order:          marketOrder,
			Price:          price * priceMultiplier,
			PredictedPrice: math.Max(priceMultiplier, predictedPrice*priceMultiplier),
			Weight:         1.0,
			ID:             id,
		})

		ordersClassification.RecalculateWeightsAndSort(orders)
	}

	// Filter orders to have only orders that are subset of ours.
	matchedOrders := make([]WeightedOrder, 0, len(orders))
	for _, order := range orders {
		// However do not filter our own orders.
		if order.ID != "" {
			matchedOrders = append(matchedOrders, order)
			continue
		}

		if order.Order.Order.OrderType != sonm.OrderType_BID {
			continue
		}

		switch m.cfg.OrderPolicy {
		case PolicySpotOnly:
			if order.Order.GetOrder().GetDuration() != 0 {
				continue
			}
		}

		if !freeDevices.GetNetwork().GetNetFlags().ConverseImplication(order.Order.Order.GetNetflags()) {
			continue
		}

		// Ignore filled with counterparty orders that are not created for us.
		counterpartyID := order.Order.Order.CounterpartyID.Unwrap()
		if !(counterpartyID == common.Address{} || counterpartyID == m.addr || counterpartyID == m.masterAddr) {
			continue
		}

		if !freeWorkerBenchmarks.Contains(order.Order.Order.Benchmarks) {
			continue
		}

		// No more than a single order with incoming network requirement should
		// be selected.
		// For this purpose we explicitly disable incoming network if such
		// order is matched.
		if order.Order.GetOrder().GetNetflags().GetIncoming() {
			freeDevices.GetNetwork().GetNetFlags().SetIncoming(false)
		}

		matchedOrders = append(matchedOrders, order)
	}

	m.log.Infof("found %d/%d matching orders", len(matchedOrders), len(orders))

	if len(matchedOrders) == 0 {
		m.log.Infof("no matching orders found")
		return nil
	}

	mapping, err := m.benchmarkLoader.Load(ctx)
	if err != nil {
		return fmt.Errorf("failed to load benchmarks: %v", err)
	}

	deviceManager, err := newDeviceManager(devices, freeDevices, mapping)
	if err != nil {
		return fmt.Errorf("failed to construct device manager: %v", err)
	}

	// Cut sell plans.
	var plans []*sonm.AskPlan
	exhaustedCounter := 0
	for _, weightedOrder := range matchedOrders {
		order := weightedOrder.Order.Order

		m.log.Debugw("trying to combine order into resources pool",
			zap.Any("order", *weightedOrder.Order),
			zap.Float64("weight", weightedOrder.Weight),
			zap.String("price", order.Price.ToPriceString()),
			zap.Float64("predictedPrice", weightedOrder.PredictedPrice),
		)
		// TODO: Hardcode. Not the best approach.
		if exhaustedCounter >= 100 {
			break
		}

		plan, err := deviceManager.Consume(*order.Benchmarks)
		switch err {
		case nil:
		case errExhausted:
			exhaustedCounter += 1
			continue
		default:
			return fmt.Errorf("failed to consume order: %v", err)
		}

		m.log.Debugw("success")

		plan.Network.NetFlags = order.GetNetflags()

		plans = append(plans, &sonm.AskPlan{
			ID:        weightedOrder.ID,
			Price:     &sonm.Price{PerSecond: order.Price},
			Duration:  &sonm.Duration{Nanoseconds: 1e9 * int64(order.Duration)},
			Identity:  m.cfg.Identity,
			Resources: plan,
		})
	}

	pendingTotalPrice := calculateWorkerPrice(plans).GetPerSecond()
	m.log.Infow("successfully prepared the following selling plans",
		zap.Any("size", len(plans)),
		zap.Any("plans", plans),
		zap.String("Σ USD/s", pendingTotalPrice.ToPriceString()),
	)

	m.log.Debugf("comparing current worker's price %s with pending %s", currentTotalPrice.ToPriceString(), pendingTotalPrice.ToPriceString())

	cancellationCandidates = m.filterCancellationCandidates(plans, currentPlans.AskPlans)

	// Compare total USD/s before and after. Cancel if the diff is more than
	// the threshold.
	thresholdUSD := new(big.Int).Div(big.NewInt(1e18), big.NewInt(3600))
	priceDiff := new(big.Int).Sub(pendingTotalPrice.Unwrap(), currentTotalPrice.Unwrap())
	if new(big.Int).Sub(priceDiff, thresholdUSD).Sign() >= 0 {
		m.log.Infow("cancelling plans", zap.Any("candidates", cancellationCandidates))

		if err := m.cancelPlans(ctx, cancellationCandidates); err != nil {
			m.log.Infow("cancellation result", zap.Any("err", err))
		}
	}

	if m.cfg.DryRun {
		m.log.Debug("skipping creating ask-plans, because dry-run mode is active")
	} else {
		// Tell worker to create sell plans.
		for _, plan := range plans {
			if plan.ID != "" {
				if _, ok := currentPlans.AskPlans[plan.ID]; ok {
					m.log.Debugw("skipping ask-plan creation: already exists", zap.Any("plan", *plan))
					continue
				}
			}

			id, err := m.worker.CreateAskPlan(ctx, plan)
			if err != nil {
				m.log.Warnw("failed to create sell plan", zap.Any("plan", *plan), zap.Error(err))
				continue
			}

			m.log.Infof("created sell plan %s", id.Id)
		}
	}

	return nil
}

func (m *workerControl) cancelStalePlans(plans map[string]*sonm.AskPlan) {
	// Unimplemented.
}

func (m *workerControl) collectCancelCandidates(plans map[string]*sonm.AskPlan) map[string]*sonm.AskPlan {
	candidates := map[string]*sonm.AskPlan{}
	for id, plan := range plans {
		// Currently we can cancel spot orders without regret.
		if plan.GetDuration().Unwrap() == 0 {
			candidates[id] = plan
		}
	}

	return candidates
}

func (m *workerControl) planOrders(ctx context.Context, plans map[string]*sonm.AskPlan) (map[string]*sonm.Order, error) {
	orders := map[string]*sonm.Order{}
	mu := sync.Mutex{}
	wg := sync.WaitGroup{}
	wg.Add(len(plans))

	for id, plan := range plans {
		go func(id string, plan *sonm.AskPlan) {
			defer wg.Done()

			order, err := m.market.GetOrderInfo(ctx, plan.OrderID.Unwrap())
			if err != nil {
				m.log.Warn("failed to get order", zap.String("planId", id), zap.Error(err))
				return
			}

			mu.Lock()
			defer mu.Unlock()

			orders[id] = order
		}(id, plan)
	}

	wg.Wait()

	if len(orders) != len(plans) {
		return nil, fmt.Errorf("failed to collect plan orders")
	}

	return orders, nil
}

func (m *workerControl) filterCancellationCandidates(plans []*sonm.AskPlan, currentPlans map[string]*sonm.AskPlan) map[string]*sonm.AskPlan {
	alivePlans := map[string]*sonm.AskPlan{}
	for _, plan := range plans {
		if plan.ID != "" {
			alivePlans[plan.ID] = plan
		}
	}

	filtered := map[string]*sonm.AskPlan{}
	for _, plan := range currentPlans {
		// Remove ask plan if we won't save it.
		if _, ok := alivePlans[plan.ID]; !ok {
			filtered[plan.ID] = plan
		}
	}

	return filtered
}

func (m *workerControl) cancelPlans(ctx context.Context, plans map[string]*sonm.AskPlan) map[string]error {
	errs := map[string]error{}
	for id := range plans {
		_, err := m.worker.RemoveAskPlan(ctx, &sonm.ID{Id: id})
		if err != nil {
			errs[id] = err
		}
	}

	fillRemainingWithErr := func(err error) {
		for id := range plans {
			if _, ok := errs[id]; !ok {
				errs[id] = err
			}
		}
	}

	// Wait for ask plans be REALLY removed.
	timer := time.NewTicker(time.Second)
	for {
		select {
		case <-ctx.Done():
			fillRemainingWithErr(ctx.Err())
			return errs
		case <-timer.C:
			currentPlans, err := m.worker.AskPlans(ctx, &sonm.Empty{})
			if err != nil {
				fillRemainingWithErr(err)
				return errs
			}

			foundPending := false
			for id := range currentPlans.AskPlans {
				// Continue to wait if there are ask plans left.
				if _, ok := plans[id]; ok {
					foundPending = true
					break
				}
			}

			if !foundPending {
				fillRemainingWithErr(nil)
				return errs
			}
		}
	}
}

func calculateWorkerPrice(plans []*sonm.AskPlan) *sonm.Price {
	sum := big.NewInt(0)
	for _, plan := range plans {
		sum.Add(sum, plan.Price.PerSecond.Unwrap())
	}

	return &sonm.Price{PerSecond: sonm.NewBigInt(sum)}
}

func calculateWorkerPriceMap(plans map[string]*sonm.AskPlan) *sonm.Price {
	sum := big.NewInt(0)
	for _, plan := range plans {
		sum.Add(sum, plan.Price.PerSecond.Unwrap())
	}

	return &sonm.Price{PerSecond: sonm.NewBigInt(sum)}
}<|MERGE_RESOLUTION|>--- conflicted
+++ resolved
@@ -214,13 +214,8 @@
 	}
 
 	orders := ordersClassification.WeightedOrders
-<<<<<<< HEAD
 	if len(orders) < minNumOrders {
 		return fmt.Errorf("not enough orders to perform optimization: %d < %d", len(orders), minNumOrders)
-=======
-	if len(orders) == 0 {
-		return fmt.Errorf("not enough orders to perform optimization")
->>>>>>> 55154da0
 	}
 
 	m.log.Debug("pulling worker plans")
