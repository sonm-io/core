package dwh

import (
	"crypto/ecdsa"
	"database/sql"
	"encoding/json"
	"fmt"
	"math"
	"math/big"
	"net"
	"reflect"
	"sync"
	"time"

	"github.com/ethereum/go-ethereum/common"
	"github.com/grpc-ecosystem/go-grpc-prometheus"
	_ "github.com/mattn/go-sqlite3"
	log "github.com/noxiouz/zapctx/ctxlog"
	"github.com/pkg/errors"
	"github.com/sonm-io/core/blockchain"
	pb "github.com/sonm-io/core/proto"
	"github.com/sonm-io/core/util"
	"github.com/sonm-io/core/util/rest"
	"github.com/sonm-io/core/util/xgrpc"
	"go.uber.org/zap"
	"golang.org/x/net/context"
	"golang.org/x/sync/errgroup"
	"google.golang.org/grpc"
	"google.golang.org/grpc/codes"
	"google.golang.org/grpc/credentials"
	"google.golang.org/grpc/status"
)

const (
	eventRetryTime = time.Second * 10
)

type DWH struct {
	mu          sync.RWMutex
	ctx         context.Context
	cfg         *Config
	cancel      context.CancelFunc
	grpc        *grpc.Server
	http        *rest.Server
	logger      *zap.Logger
	db          *sql.DB
	creds       credentials.TransportCredentials
	certRotator util.HitlessCertRotator
	blockchain  blockchain.API
	commands    map[string]string
}

func NewDWH(ctx context.Context, cfg *Config, key *ecdsa.PrivateKey) (*DWH, error) {
	ctx, cancel := context.WithCancel(ctx)
	w := &DWH{
		ctx:    ctx,
		cancel: cancel,
		cfg:    cfg,
		logger: log.GetLogger(ctx),
	}

	setupDB, ok := setupDBCallbacks[cfg.Storage.Backend]
	if !ok {
		return nil, errors.Errorf("unsupported backend: %s", cfg.Storage.Backend)
	}

	if err := setupDB(w); err != nil {
		return nil, errors.Wrap(err, "failed to setupDB")
	}

	certRotator, TLSConfig, err := util.NewHitlessCertRotator(ctx, key)
	if err != nil {
		return nil, err
	}

	w.certRotator = certRotator
	w.creds = util.NewTLS(TLSConfig)
	w.grpc = xgrpc.NewServer(w.logger, xgrpc.Credentials(w.creds), xgrpc.DefaultTraceInterceptor())
	pb.RegisterDWHServer(w.grpc, w)
	grpc_prometheus.Register(w.grpc)

	return w, nil
}

func (w *DWH) Serve() error {
	if w.cfg.Blockchain != nil {
		bch, err := blockchain.NewAPI(blockchain.WithEthEndpoint(w.cfg.Blockchain.EthEndpoint))
		if err != nil {
			return errors.Wrap(err, "failed to create NewAPI")
		}
		w.blockchain = bch
		go w.monitorBlockchain()
	} else {
		w.logger.Info("monitoring disabled")
	}

	wg := errgroup.Group{}
	wg.Go(w.serveGRPC)
	wg.Go(w.serveHTTP)

	return wg.Wait()
}

func (w *DWH) Stop() {
	w.mu.Lock()
	defer w.mu.Unlock()

	w.cancel()
	w.grpc.Stop()
	w.http.Close()
}

func (w *DWH) serveGRPC() error {
	lis, err := net.Listen("tcp", w.cfg.GRPCListenAddr)
	if err != nil {
		return errors.Wrapf(err, "failed to listen on %s", w.cfg.GRPCListenAddr)
	}

	return w.grpc.Serve(lis)
}

func (w *DWH) serveHTTP() error {
	options := []rest.Option{rest.WithContext(w.ctx)}

	lis, err := net.Listen("tcp", w.cfg.HTTPListenAddr)
	if err != nil {
		log.S(w.ctx).Info("failed to create http listener")
		return err
	}

	options = append(options, rest.WithListener(lis))

	srv, err := rest.NewServer(options...)
	if err != nil {
		return errors.Wrap(err, "failed to create rest server")
	}

	err = srv.RegisterService((*pb.DWHServer)(nil), w)
	if err != nil {
		return errors.Wrap(err, "failed to RegisterService")
	}

	w.http = srv

	return srv.Serve()
}

func (w *DWH) GetDeals(ctx context.Context, request *pb.DealsRequest) (*pb.DWHDealsReply, error) {
	w.mu.RLock()
	defer w.mu.RUnlock()

	return w.getDeals(ctx, request)
}

func (w *DWH) getDeals(ctx context.Context, request *pb.DealsRequest) (*pb.DWHDealsReply, error) {
	var filters []*filter
	if request.Status > 0 {
		filters = append(filters, newFilter("Status", eq, request.Status, "AND"))
	}
	if request.SupplierID > "0" {
		filters = append(filters, newFilter("SupplierID", eq, request.SupplierID, "AND"))
	}
	if request.ConsumerID > "0" {
		filters = append(filters, newFilter("ConsumerID", eq, request.ConsumerID, "AND"))
	}
	if request.MasterID > "0" {
		filters = append(filters, newFilter("MasterID", eq, request.MasterID, "AND"))
	}
	if request.AskID > "0" {
		filters = append(filters, newFilter("AskID", eq, request.AskID, "AND"))
	}
	if request.BidID > "0" {
		filters = append(filters, newFilter("BidID", eq, request.BidID, "AND"))
	}
	if request.Duration != nil {
		if request.Duration.Max > 0 {
			filters = append(filters, newFilter("Duration", lte, request.Duration.Max, "AND"))
		}
		filters = append(filters, newFilter("Duration", gte, request.Duration.Min, "AND"))
	}
	if request.Price != nil {
		if request.Price.Max != nil {
			filters = append(filters, newFilter("Price", lte, request.Price.Max.PaddedString(), "AND"))
		}
		if request.Price.Min != nil {
			filters = append(filters, newFilter("Price", gte, request.Price.Min.PaddedString(), "AND"))
		}
	}
	if request.Netflags != nil && request.Netflags.Value > 0 {
		filters = append(filters, newNetflagsFilter(request.Netflags.Operator, request.Netflags.Value))
	}
	if request.AskIdentityLevel > 0 {
		filters = append(filters, newFilter("AskIdentityLevel", gte, request.AskIdentityLevel, "AND"))
	}
	if request.BidIdentityLevel > 0 {
		filters = append(filters, newFilter("BidIdentityLevel", gte, request.BidIdentityLevel, "AND"))
	}
	if request.Benchmarks != nil {
		w.addBenchmarksConditions(request.Benchmarks, &filters)
	}

	rows, _, err := runQuery(w.db, &queryOpts{
		table:    "Deals",
		filters:  filters,
		sortings: filterSortings(request.Sortings, DealsColumns),
		offset:   request.Offset,
		limit:    request.Limit,
	})
	if err != nil {
		w.logger.Error("failed to runQuery", zap.Error(err), zap.Any("request", request))
		return nil, status.Error(codes.Internal, "failed to GetDeals")
	}
	defer rows.Close()

	var deals []*pb.DWHDeal
	for rows.Next() {
		deal, err := w.decodeDeal(rows)
		if err != nil {
			w.logger.Error("failed to decodeDeal", zap.Error(err), zap.Any("request", request))
			return nil, status.Error(codes.Internal, "failed to GetDeals")
		}

		deals = append(deals, deal)
	}

	return &pb.DWHDealsReply{Deals: deals}, nil
}

func (w *DWH) GetDealDetails(ctx context.Context, request *pb.ID) (*pb.DWHDeal, error) {
	w.mu.RLock()
	defer w.mu.RUnlock()

	return w.getDealDetails(ctx, request)
}

func (w *DWH) getDealDetails(ctx context.Context, request *pb.ID) (*pb.DWHDeal, error) {
	rows, err := w.db.Query(w.commands["selectDealByID"], request.Id)
	if err != nil {
		w.logger.Error("failed to selectDealByID", zap.Error(err), zap.Any("request", request))
		return nil, status.Error(codes.Internal, "failed to GetDealDetails")
	}
	defer rows.Close()

	if ok := rows.Next(); !ok {
		w.logger.Error("deal not found", zap.Any("request", request))
		return nil, status.Error(codes.Internal, "failed to GetDealDetails")
	}

	return w.decodeDeal(rows)
}

func (w *DWH) GetDealConditions(ctx context.Context, request *pb.DealConditionsRequest) (*pb.DealConditionsReply, error) {
	w.mu.RLock()
	defer w.mu.RUnlock()

	return w.getDealConditions(ctx, request)
}

func (w *DWH) getDealConditions(ctx context.Context, request *pb.DealConditionsRequest) (*pb.DealConditionsReply, error) {
	var filters []*filter
	if len(request.Sortings) < 1 {
		request.Sortings = []*pb.SortingOption{{Field: "rowid", Order: pb.SortingOrder_Desc}}
	}

	filters = append(filters, newFilter("DealID", eq, request.DealID, "AND"))
	rows, _, err := runQuery(w.db, &queryOpts{
		table:     "DealConditions",
		filters:   filters,
		sortings:  request.Sortings,
		offset:    request.Offset,
		limit:     request.Limit,
		withRowid: true,
	})
	if err != nil {
		w.logger.Error("failed to runQuery", zap.Error(err), zap.Any("request", request))
		return nil, status.Error(codes.Internal, "failed to GetDealConditions")
	}
	defer rows.Close()

	var out []*pb.DealCondition
	for rows.Next() {
		dealCondition, err := w.decodeDealCondition(rows)
		if err != nil {
			w.logger.Error("failed to decodeDealCondition", zap.Error(err), zap.Any("request", request))
			return nil, status.Error(codes.Internal, "failed to GetDealConditions")
		}
		out = append(out, dealCondition)
	}

	if err := rows.Err(); err != nil {
		w.logger.Error("failed to read rows from db", zap.Error(err))
		return nil, status.Error(codes.Internal, "failed to GetDealConditions")
	}

	return &pb.DealConditionsReply{Conditions: out}, nil
}

func (w *DWH) GetOrders(ctx context.Context, request *pb.OrdersRequest) (*pb.DWHOrdersReply, error) {
	w.mu.RLock()
	defer w.mu.RUnlock()

	return w.getOrders(ctx, request)
}

func (w *DWH) getOrders(ctx context.Context, request *pb.OrdersRequest) (*pb.DWHOrdersReply, error) {
	var filters []*filter
	filters = append(filters, newFilter("Status", eq, pb.OrderStatus_ORDER_ACTIVE, "AND"))
	if request.DealID > "0" {
		filters = append(filters, newFilter("DealID", eq, request.DealID, "AND"))
	}
	if request.Type > 0 {
		filters = append(filters, newFilter("Type", eq, request.Type, "AND"))
	}
	if request.AuthorID > "0" {
		filters = append(filters, newFilter("AuthorID", eq, request.AuthorID, "AND"))
	}
	if request.CounterpartyID > "0" {
		filters = append(filters, newFilter("CounterpartyID", eq, request.CounterpartyID, "AND"))
	}
	if request.Duration != nil {
		if request.Duration.Max > 0 {
			filters = append(filters, newFilter("Duration", lte, request.Duration.Max, "AND"))
		}
		filters = append(filters, newFilter("Duration", gte, request.Duration.Min, "AND"))
	}
	if request.Price != nil {
		if request.Price.Max != nil {
			filters = append(filters, newFilter("Price", lte, request.Price.Max.PaddedString(), "AND"))
		}
		if request.Price.Min != nil {
			filters = append(filters, newFilter("Price", gte, request.Price.Min.PaddedString(), "AND"))
		}
	}
	if request.Netflags != nil && request.Netflags.Value > 0 {
		filters = append(filters, newNetflagsFilter(request.Netflags.Operator, request.Netflags.Value))
	}
	if request.CreatorIdentityLevel > 0 {
		filters = append(filters, newFilter("CreatorIdentityLevel", gte, request.CreatorIdentityLevel, "AND"))
	}
	if request.Benchmarks != nil {
		w.addBenchmarksConditions(request.Benchmarks, &filters)
	}
	rows, _, err := runQuery(w.db, &queryOpts{
		table:    "Orders",
		filters:  filters,
		sortings: filterSortings(request.Sortings, OrdersColumns),
		offset:   request.Offset,
		limit:    request.Limit,
	})
	if err != nil {
		w.logger.Error("failed to runQuery", zap.Error(err), zap.Any("request", request))
		return nil, status.Error(codes.Internal, "failed to GetOrders")
	}
	defer rows.Close()

	var orders []*pb.DWHOrder
	for rows.Next() {
		order, err := w.decodeOrder(rows)
		if err != nil {
			w.logger.Error("failed to decodeOrder", zap.Error(err), zap.Any("request", request))
			return nil, status.Error(codes.Internal, "failed to GetOrders")
		}
		orders = append(orders, order)
	}

	if err := rows.Err(); err != nil {
		w.logger.Error("failed to read rows from db", zap.Error(err))
		return nil, status.Error(codes.Internal, "failed to GetOrders")
	}

	return &pb.DWHOrdersReply{Orders: orders}, nil
}

func (w *DWH) GetMatchingOrders(ctx context.Context, request *pb.MatchingOrdersRequest) (*pb.DWHOrdersReply, error) {
	w.mu.RLock()
	defer w.mu.RUnlock()

	return w.getMatchingOrders(ctx, request)
}

func (w *DWH) getMatchingOrders(ctx context.Context, request *pb.MatchingOrdersRequest) (*pb.DWHOrdersReply, error) {
	order, err := w.getOrderDetails(ctx, request.Id)
	if err != nil {
		w.logger.Error("failed to getOrderDetails", zap.Error(err), zap.Any("request", request))
		return nil, status.Error(codes.Internal, "failed to GetMatchingOrders (no matching order)")
	}

	var (
		filters      []*filter
		orderType    pb.OrderType
		priceOp      string
		durationOp   string
		benchOp      string
		sortingOrder pb.SortingOrder
	)
	if order.Order.OrderType == pb.OrderType_BID {
		orderType = pb.OrderType_ASK
		priceOp = lte
		durationOp = gte
		benchOp = gte
		sortingOrder = pb.SortingOrder_Asc
	} else {
		orderType = pb.OrderType_BID
		priceOp = gte
		durationOp = lte
		benchOp = lte
		sortingOrder = pb.SortingOrder_Desc
	}

	filters = append(filters, newFilter("Type", eq, orderType, "AND"))
	filters = append(filters, newFilter("Status", eq, pb.OrderStatus_ORDER_ACTIVE, "AND"))
	filters = append(filters, newFilter("Price", priceOp, order.Order.Price.PaddedString(), "AND"))
	if order.Order.Duration > 0 {
		filters = append(filters, newFilter("Duration", durationOp, order.Order.Duration, "AND"))
	} else {
		filters = append(filters, newFilter("Duration", eq, order.Order.Duration, "AND"))
	}
	if order.Order.CounterpartyID > "0" {
		filters = append(filters, newFilter("AuthorID", eq, order.Order.CounterpartyID, "AND"))
	}
	counterpartyFilter := newFilter("CounterpartyID", eq, "", "OR")
	counterpartyFilter.OpenBracket = true
	filters = append(filters, counterpartyFilter)
	counterpartyFilter = newFilter("CounterpartyID", eq, order.Order.AuthorID, "AND")
	counterpartyFilter.CloseBracket = true
	filters = append(filters, counterpartyFilter)
	if order.Order.OrderType == pb.OrderType_BID {
		filters = append(filters, newNetflagsFilter(pb.CmpOp_GTE, order.Order.Netflags))
	} else {
		filters = append(filters, newNetflagsFilter(pb.CmpOp_LTE, order.Order.Netflags))
	}
	filters = append(filters, newFilter("IdentityLevel", gte, order.Order.IdentityLevel, "AND"))
	filters = append(filters, newFilter("CreatorIdentityLevel", lte, order.CreatorIdentityLevel, "AND"))
	filters = append(filters, newFilter("CPUSysbenchMulti", benchOp, order.Order.Benchmarks.CPUSysbenchMulti(), "AND"))
	filters = append(filters, newFilter("CPUSysbenchOne", benchOp, order.Order.Benchmarks.CPUSysbenchOne(), "AND"))
	filters = append(filters, newFilter("CPUCores", benchOp, order.Order.Benchmarks.CPUCores(), "AND"))
	filters = append(filters, newFilter("RAMSize", benchOp, order.Order.Benchmarks.RAMSize(), "AND"))
	filters = append(filters, newFilter("StorageSize", benchOp, order.Order.Benchmarks.StorageSize(), "AND"))
	filters = append(filters, newFilter("NetTrafficIn", benchOp, order.Order.Benchmarks.NetTrafficIn(), "AND"))
	filters = append(filters, newFilter("NetTrafficOut", benchOp, order.Order.Benchmarks.NetTrafficOut(), "AND"))
	filters = append(filters, newFilter("GPUCount", benchOp, order.Order.Benchmarks.GPUCount(), "AND"))
	filters = append(filters, newFilter("GPUMem", benchOp, order.Order.Benchmarks.GPUMem(), "AND"))
	filters = append(filters, newFilter("GPUEthHashrate", benchOp, order.Order.Benchmarks.GPUEthHashrate(), "AND"))
	filters = append(filters, newFilter("GPUCashHashrate", benchOp, order.Order.Benchmarks.GPUCashHashrate(), "AND"))
	filters = append(filters, newFilter("GPURedshift", benchOp, order.Order.Benchmarks.GPURedshift(), "AND"))

	rows, _, err := runQuery(w.db, &queryOpts{
		table:    "Orders",
		filters:  filters,
		sortings: []*pb.SortingOption{{Field: "Price", Order: sortingOrder}},
		offset:   request.Offset,
		limit:    request.Limit,
	})
	if err != nil {
		w.logger.Error("failed to runQuery", zap.Error(err), zap.Any("request", request))
		return nil, status.Error(codes.Internal, "failed to GetMatchingOrders")
	}
	defer rows.Close()

	var orders []*pb.DWHOrder
	for rows.Next() {
		order, err := w.decodeOrder(rows)
		if err != nil {
			w.logger.Error("failed to decodeOrder", zap.Error(err), zap.Any("request", request))
			return nil, status.Error(codes.Internal, "failed to GetMatchingOrders")
		}
		orders = append(orders, order)
	}

	if err := rows.Err(); err != nil {
		w.logger.Error("failed to read rows from db", zap.Error(err))
		return nil, status.Error(codes.Internal, "failed to GetMatchingOrders")
	}

	return &pb.DWHOrdersReply{Orders: orders}, nil
}

func (w *DWH) GetOrderDetails(ctx context.Context, request *pb.ID) (*pb.DWHOrder, error) {
	w.mu.RLock()
	defer w.mu.RUnlock()

	return w.getOrderDetails(ctx, request)
}

func (w *DWH) getOrderDetails(ctx context.Context, request *pb.ID) (*pb.DWHOrder, error) {
	rows, err := w.db.Query(w.commands["selectOrderByID"], request.Id)
	if err != nil {
		w.logger.Error("failed to selectOrderByID", zap.Error(err), zap.Any("request", request))
		return nil, status.Error(codes.Internal, "failed to GetOrderDetails")
	}
	defer rows.Close()

	if !rows.Next() {
		w.logger.Error("order not found", zap.Error(rows.Err()), zap.Any("request", request))
		return nil, status.Error(codes.Internal, "failed to GetOrderDetails")
	}

	return w.decodeOrder(rows)
}

func (w *DWH) GetProfiles(ctx context.Context, request *pb.ProfilesRequest) (*pb.ProfilesReply, error) {
	w.mu.RLock()
	defer w.mu.RUnlock()

	return w.getProfiles(ctx, request)
}

func (w *DWH) getProfiles(ctx context.Context, request *pb.ProfilesRequest) (*pb.ProfilesReply, error) {
	var filters []*filter
	switch request.Role {
	case pb.ProfileRole_Supplier:
		filters = append(filters, newFilter("ActiveAsks", gte, 0, "AND"))
	case pb.ProfileRole_Consumer:
		filters = append(filters, newFilter("ActiveBids", gte, 0, "AND"))
	}
	filters = append(filters, newFilter("IdentityLevel", gte, request.IdentityLevel, "AND"))
	if len(request.Country) > 0 {
		filters = append(filters, newFilter("Country", eq, request.Country, "AND"))
	}
	if len(request.Name) > 0 {
		filters = append(filters, newFilter("Name", eq, request.Name, "AND"))
	}

	opts := &queryOpts{
		table:    "Profiles",
		filters:  filters,
		sortings: filterSortings(request.Sortings, ProfilesColumns),
		offset:   request.Offset,
		limit:    request.Limit,
	}
	if request.BlacklistQuery != nil {
		opts.selectAs = "AS p"
		switch request.BlacklistQuery.Option {
		case pb.BlacklistOption_WithoutMatching:
			opts.customFilter = &customFilter{
				clause: w.commands["profileNotInBlacklist"],
				values: []interface{}{request.BlacklistQuery.OwnerID},
			}
		case pb.BlacklistOption_OnlyMatching:
			opts.customFilter = &customFilter{
				clause: w.commands["profileInBlacklist"],
				values: []interface{}{request.BlacklistQuery.OwnerID},
			}
		}
	}

	rows, _, err := runQuery(w.db, opts)
	if err != nil {
		w.logger.Error("failed to runQuery", zap.Error(err), zap.Any("request", request))
		return nil, status.Error(codes.Internal, "failed to GetProfiles")
	}

	var out []*pb.Profile
	for rows.Next() {
		if profile, err := w.decodeProfile(rows); err != nil {
			w.logger.Error("failed to decodeProfile", zap.Error(err), zap.Any("request", request))
			return nil, status.Error(codes.Internal, "failed to GetProfiles")
		} else {
			out = append(out, profile)
		}
	}

	if request.BlacklistQuery != nil && request.BlacklistQuery.Option == pb.BlacklistOption_IncludeAndMark {
		blacklistReply, err := w.getBlacklist(w.ctx, &pb.BlacklistRequest{OwnerID: request.BlacklistQuery.OwnerID})
		if err != nil {
			w.logger.Error("failed to GetBlacklist", zap.Error(err), zap.Any("request", request))
			return nil, status.Error(codes.Internal, "failed to GetProfiles")
		}

		var blacklistedAddrs = map[string]bool{}
		for _, blacklistedAddr := range blacklistReply.Addresses {
			blacklistedAddrs[blacklistedAddr] = true
		}

		for _, profile := range out {
			if blacklistedAddrs[profile.UserID] {
				profile.IsBlacklisted = true
			}
		}
	}

	return &pb.ProfilesReply{Profiles: out}, nil
}

func (w *DWH) GetProfileInfo(ctx context.Context, request *pb.ID) (*pb.Profile, error) {
	w.mu.RLock()
	defer w.mu.RUnlock()

	return w.getProfileInfo(ctx, request, true)
}

func (w *DWH) getProfileInfo(ctx context.Context, request *pb.ID, logErrors bool) (*pb.Profile, error) {
	rows, err := w.db.Query(w.commands["selectProfileByID"], request.Id)
	if err != nil {
		w.logger.Error("failed to selectProfileByID", zap.Error(err), zap.Any("request", request))
		return nil, status.Error(codes.Internal, "failed to GetProfileInfo")
	}
	defer rows.Close()

	if !rows.Next() {
		if logErrors {
			w.logger.Error("profile not found", zap.Error(rows.Err()), zap.Any("request", request))
		}
		return nil, status.Error(codes.Internal, "failed to GetProfileInfo")
	}

	return w.decodeProfile(rows)
}

func (w *DWH) getProfileInfoTx(tx *sql.Tx, request *pb.ID) (*pb.Profile, error) {
	rows, err := tx.Query(w.commands["selectProfileByID"], request.Id)
	if err != nil {
		w.logger.Error("failed to selectProfileByID", zap.Error(err), zap.Any("request", request))
		return nil, status.Error(codes.Internal, "failed to GetProfileInfo")
	}
	defer rows.Close()

	if !rows.Next() {
		w.logger.Error("profile not found", zap.Error(rows.Err()), zap.Any("request", request))
		return nil, status.Error(codes.Internal, "failed to GetProfileInfo")
	}

	return w.decodeProfile(rows)
}

func (w *DWH) GetBlacklist(ctx context.Context, request *pb.BlacklistRequest) (*pb.BlacklistReply, error) {
	w.mu.RLock()
	defer w.mu.RUnlock()

	return w.getBlacklist(ctx, request)
}

func (w *DWH) getBlacklist(ctx context.Context, request *pb.BlacklistRequest) (*pb.BlacklistReply, error) {
	var filters []*filter
	if request.OwnerID > "0" {
		filters = append(filters, newFilter("AdderID", eq, request.OwnerID, "AND"))
	}
	rows, _, err := runQuery(w.db, &queryOpts{
		table:    "Blacklists",
		filters:  filters,
		sortings: []*pb.SortingOption{{Field: "rowid", Order: pb.SortingOrder_Desc}},
		offset:   request.Offset,
		limit:    request.Limit,
	})
	if err != nil {
		w.logger.Error("failed to runQuery", zap.Error(err), zap.Any("request", request))
		return nil, status.Error(codes.Internal, "failed to GetBlacklist")
	}
	defer rows.Close()

	var addees []string
	for rows.Next() {
		var (
			adderID string
			addeeID string
		)
		if err := rows.Scan(&adderID, &addeeID); err != nil {
			w.logger.Error("failed to scan blacklist entry", zap.Error(err), zap.Any("request", request))
			return nil, status.Error(codes.Internal, "failed to GetBlacklist")
		}

		addees = append(addees, addeeID)
	}

	if err := rows.Err(); err != nil {
		w.logger.Error("failed to read rows from db", zap.Error(err))
		return nil, status.Error(codes.Internal, "failed to GetBlacklist")
	}

	return &pb.BlacklistReply{
		OwnerID:   request.OwnerID,
		Addresses: addees,
	}, nil
}

func (w *DWH) GetValidators(ctx context.Context, request *pb.ValidatorsRequest) (*pb.ValidatorsReply, error) {
	w.mu.RLock()
	defer w.mu.RUnlock()

	return w.getValidators(ctx, request)
}

func (w *DWH) getValidators(ctx context.Context, request *pb.ValidatorsRequest) (*pb.ValidatorsReply, error) {
	var filters []*filter
	if request.ValidatorLevel != nil {
		level := request.ValidatorLevel
		filters = append(filters, newFilter("Level", opsTranslator[level.Operator], level.Value, "AND"))
	}
	rows, _, err := runQuery(w.db, &queryOpts{
		table:    "Validators",
		filters:  filters,
		sortings: request.Sortings,
		offset:   request.Offset,
		limit:    request.Limit,
	})
	if err != nil {
		w.logger.Error("failed to runQuery", zap.Error(err), zap.Any("request", request))
		return nil, status.Error(codes.Internal, "failed to GetValidators")
	}
	defer rows.Close()

	var out []*pb.Validator
	for rows.Next() {
		validator, err := w.decodeValidator(rows)
		if err != nil {
			w.logger.Error("failed to decodeValidator", zap.Error(err), zap.Any("request", request))
			return nil, status.Error(codes.Internal, "failed to GetValidators")
		}

		out = append(out, validator)
	}

	if err := rows.Err(); err != nil {
		w.logger.Error("failed to read rows from db", zap.Error(err))
		return nil, status.Error(codes.Internal, "failed to GetValidators")
	}

	return &pb.ValidatorsReply{Validators: out}, nil
}

func (w *DWH) GetDealChangeRequests(ctx context.Context, request *pb.ID) (*pb.DealChangeRequestsReply, error) {
	w.mu.RLock()
	defer w.mu.RUnlock()

	return w.getDealChangeRequests(ctx, request)
}

func (w *DWH) getDealChangeRequests(ctx context.Context, request *pb.ID) (*pb.DealChangeRequestsReply, error) {
	rows, err := w.db.Query(w.commands["selectDealChangeRequestsByID"], request.Id)
	if err != nil {
		w.logger.Error("failed to selectDealChangeRequestsByID", zap.Error(err), zap.Any("request", request))
		return nil, status.Error(codes.Internal, "failed to GetDealChangeRequests")
	}

	var out []*pb.DealChangeRequest
	for rows.Next() {
		changeRequest, err := w.decodeDealChangeRequest(rows)
		if err != nil {
			w.logger.Error("failed to decodeDealChangeRequest", zap.Error(err), zap.Any("request", request))
			return nil, status.Error(codes.Internal, "failed to GetDealChangeRequests")
		}
		out = append(out, changeRequest)
	}

	if err := rows.Err(); err != nil {
		w.logger.Error("failed to read rows from db", zap.Error(err))
		return nil, status.Error(codes.Internal, "failed to GetDealChangeRequests")
	}

	return &pb.DealChangeRequestsReply{Requests: out}, nil
}

func (w *DWH) GetWorkers(ctx context.Context, request *pb.WorkersRequest) (*pb.WorkersReply, error) {
	w.mu.RLock()
	defer w.mu.RUnlock()

	return w.getWorkers(ctx, request)
}

func (w *DWH) getWorkers(ctx context.Context, request *pb.WorkersRequest) (*pb.WorkersReply, error) {
	var filters []*filter
	if request.MasterID > "0" {
		filters = append(filters, newFilter("Level", eq, request.MasterID, "AND"))
	}
	rows, _, err := runQuery(w.db, &queryOpts{
		table:    "Workers",
		filters:  filters,
		sortings: []*pb.SortingOption{{Field: "rowid", Order: pb.SortingOrder_Desc}},
		offset:   request.Offset,
		limit:    request.Limit,
	})
	if err != nil {
		w.logger.Error("failed to runQuery", zap.Error(err), zap.Any("request", request))
		return nil, status.Error(codes.Internal, "failed to GetWorkers")
	}
	defer rows.Close()

	var out []*pb.DWHWorker
	for rows.Next() {
		worker, err := w.decodeWorker(rows)
		if err != nil {
			w.logger.Error("failed to decodeWorker", zap.Error(err), zap.Any("request", request))
			return nil, status.Error(codes.Internal, "failed to GetWorkers")
		}
		out = append(out, worker)
	}

	if err := rows.Err(); err != nil {
		w.logger.Error("failed to read rows from db", zap.Error(err))
		return nil, status.Error(codes.Internal, "failed to GetWorkers")
	}

	return &pb.WorkersReply{
		Workers: out,
	}, nil
}

func (w *DWH) monitorBlockchain() error {
	w.logger.Info("starting monitoring")

	for {
		select {
		case <-w.ctx.Done():
			w.logger.Info("context cancelled (monitorBlockchain)")
			return nil
		default:
			if err := w.watchMarketEvents(); err != nil {
				w.logger.Error("failed to watch market events, retrying", zap.Error(err))
			}
		}
	}
}

func (w *DWH) watchMarketEvents() error {
	lastKnownBlock, err := w.getLastKnownBlockTS()
	if err != nil {
		if err := w.updateLastKnownBlockTS(0); err != nil {
			return err
		}
		lastKnownBlock = 0
	}

	dealEvents, err := w.blockchain.Events().GetEvents(w.ctx, big.NewInt(lastKnownBlock))
	if err != nil {
		return err
	}

	for {
		select {
		case <-w.ctx.Done():
			w.logger.Info("context cancelled (watchMarketEvents)")
			return nil
		case event, ok := <-dealEvents:
			if !ok {
				return errors.New("events channel closed")
			}

			if err := w.updateLastKnownBlockTS(int64(event.BlockNumber)); err != nil {
				w.logger.Error("failed to updateLastKnownBlock", zap.Error(err),
					zap.Uint64("block_number", event.BlockNumber))
			}

			// Events in the same block can come in arbitrary order. If two events have to be processed
			// in a specific order (e.g., OrderPlaced > DealOpened), we need to retry if the order is
			// messed up.
			if err := w.processEvent(event); err != nil {
				w.logger.Error("failed to processEvent, retrying", zap.Error(err),
					zap.Uint64("block_number", event.BlockNumber),
					zap.String("event_type", reflect.TypeOf(event.Data).String()))

				go w.retryEvent(event)
			}

			w.logger.Info("processed event", zap.String("event_type", reflect.TypeOf(event.Data).String()),
				zap.Any("event_data", event.Data))
		}
	}
}

func (w *DWH) processEvent(event *blockchain.Event) error {
	w.mu.Lock()
	defer w.mu.Unlock()

	switch value := event.Data.(type) {
	case *blockchain.DealOpenedData:
		return w.onDealOpened(value.ID)
	case *blockchain.DealUpdatedData:
		return w.onDealUpdated(value.ID)
	case *blockchain.OrderPlacedData:
		return w.onOrderPlaced(event.TS, value.ID)
	case *blockchain.OrderUpdatedData:
		return w.onOrderUpdated(value.ID)
	case *blockchain.DealChangeRequestSentData:
		return w.onDealChangeRequestSent(event.TS, value.ID)
	case *blockchain.DealChangeRequestUpdatedData:
		return w.onDealChangeRequestUpdated(event.TS, value.ID)
	case *blockchain.BilledData:
		return w.onBilled(event.TS, value.DealID, value.PaidAmount)
	case *blockchain.WorkerAnnouncedData:
		return w.onWorkerAnnounced(value.MasterID.String(), value.SlaveID.String())
	case *blockchain.WorkerConfirmedData:
		return w.onWorkerConfirmed(value.MasterID.String(), value.SlaveID.String())
	case *blockchain.WorkerRemovedData:
		return w.onWorkerRemoved(value.MasterID.String(), value.SlaveID.String())
	case *blockchain.AddedToBlacklistData:
		return w.onAddedToBlacklist(value.AdderID.String(), value.AddeeID.String())
	case *blockchain.RemovedFromBlacklistData:
		w.onRemovedFromBlacklist(value.RemoverID.String(), value.RemoveeID.String())
	case *blockchain.ValidatorCreatedData:
		return w.onValidatorCreated(value.ID)
	case *blockchain.ValidatorDeletedData:
		return w.onValidatorDeleted(value.ID)
	case *blockchain.CertificateCreatedData:
		return w.onCertificateCreated(value.ID)
	case *blockchain.ErrorData:
		w.logger.Error("received error from events channel", zap.Error(value.Err), zap.String("topic", value.Topic))
	}

	return nil
}

func (w *DWH) retryEvent(event *blockchain.Event) {
	timer := time.NewTimer(eventRetryTime)
	select {
	case <-w.ctx.Done():
		w.logger.Info("context cancelled while retrying event",
			zap.Uint64("block_number", event.BlockNumber),
			zap.String("event_type", reflect.TypeOf(event.Data).Name()))
		return
	case <-timer.C:
		if err := w.processEvent(event); err != nil {
			w.logger.Error("failed to retry processEvent", zap.Error(err),
				zap.Uint64("block_number", event.BlockNumber),
				zap.String("event_type", reflect.TypeOf(event.Data).Name()))
		}
	}
}

func (w *DWH) onDealOpened(dealID *big.Int) error {
	deal, err := w.blockchain.Market().GetDealInfo(w.ctx, dealID)
	if err != nil {
		return errors.Wrapf(err, "failed to GetDealInfo")
	}

	ask, err := w.getOrderDetails(w.ctx, &pb.ID{Id: deal.AskID})
	if err != nil {
		return errors.Wrapf(err, "failed to getOrderDetails (Ask)")
	}

	bid, err := w.getOrderDetails(w.ctx, &pb.ID{Id: deal.BidID})
	if err != nil {
		return errors.Wrapf(err, "failed to getOrderDetails (Bid)")
	}

	var hasActiveChangeRequests bool
	if _, err := w.getDealChangeRequests(w.ctx, &pb.ID{Id: deal.Id}); err == nil {
		hasActiveChangeRequests = true
	}

	tx, err := w.db.Begin()
	if err != nil {
		return errors.Wrap(err, "failed to begin transaction")
	}

	_, err = tx.Exec(
		w.commands["insertDeal"],
		deal.Id,
		deal.SupplierID,
		deal.ConsumerID,
		deal.MasterID,
		deal.AskID,
		deal.BidID,
		deal.Duration,
		deal.Price.PaddedString(),
		deal.StartTime.Seconds,
		deal.EndTime.Seconds,
		uint64(deal.Status),
		deal.BlockedBalance.PaddedString(),
		deal.TotalPayout.PaddedString(),
		deal.LastBillTS.Seconds,
		ask.GetOrder().Netflags,
		ask.GetOrder().IdentityLevel,
		bid.GetOrder().IdentityLevel,
		ask.CreatorCertificates,
		bid.CreatorCertificates,
		hasActiveChangeRequests,
		deal.Benchmarks.CPUSysbenchMulti(),
		deal.Benchmarks.CPUSysbenchOne(),
		deal.Benchmarks.CPUCores(),
		deal.Benchmarks.RAMSize(),
		deal.Benchmarks.StorageSize(),
		deal.Benchmarks.NetTrafficIn(),
		deal.Benchmarks.NetTrafficOut(),
		deal.Benchmarks.GPUCount(),
		deal.Benchmarks.GPUMem(),
		deal.Benchmarks.GPUEthHashrate(),
		deal.Benchmarks.GPUCashHashrate(),
		deal.Benchmarks.GPURedshift(),
	)
	if err != nil {
		if err := tx.Rollback(); err != nil {
			w.logger.Error("transaction rollback failed", zap.Error(err))
		}

		return errors.Wrapf(err, "failed to insertDeal")
	}

	_, err = tx.Exec(
		w.commands["insertDealCondition"],
		deal.SupplierID,
		deal.ConsumerID,
		deal.MasterID,
		deal.Duration,
		deal.Price.PaddedString(),
		deal.StartTime.Seconds,
		0,
		deal.TotalPayout.PaddedString(),
		deal.Id,
	)
	if err != nil {
		if err := tx.Rollback(); err != nil {
			w.logger.Error("transaction rollback failed", zap.Error(err))
		}

		return errors.Wrapf(err, "onDealOpened: failed to insert into DealConditions")
	}

	if err := tx.Commit(); err != nil {
		return errors.Wrap(err, "transaction commit failed")
	}

	return nil
}

func (w *DWH) onDealUpdated(dealID *big.Int) error {
	deal, err := w.blockchain.Market().GetDealInfo(w.ctx, dealID)
	if err != nil {
		return errors.Wrapf(err, "failed to GetDealInfo")
	}

	if deal.Status == pb.DealStatus_DEAL_CLOSED {
		tx, err := w.db.Begin()
		if err != nil {
			return errors.Wrap(err, "failed to begin transaction")
		}

		_, err = tx.Exec(w.commands["deleteDeal"], deal.Id)
		if err != nil {
			w.logger.Info("failed to delete closed Deal (possibly old log entry)", zap.Error(err),
				zap.String("deal_id", deal.Id))

			if err := tx.Rollback(); err != nil {
				w.logger.Error("transaction rollback failed", zap.Error(err))
			}

			return nil
		}

		if _, err := tx.Exec(w.commands["deleteOrder"], deal.AskID); err != nil {
			if err := tx.Rollback(); err != nil {
				w.logger.Error("transaction rollback failed", zap.Error(err))
			}

			return errors.Wrap(err, "failed to deleteOrder")
		}

		if _, err := tx.Exec(w.commands["deleteOrder"], deal.BidID); err != nil {
			if err := tx.Rollback(); err != nil {
				w.logger.Error("transaction rollback failed", zap.Error(err))
			}

			return errors.Wrap(err, "failed to deleteOrder")
		}

		askProfile, err := w.getProfileInfo(w.ctx, &pb.ID{Id: deal.SupplierID}, false)
		if err != nil {
			if err := tx.Rollback(); err != nil {
				w.logger.Error("transaction rollback failed", zap.Error(err))
			}

			return errors.Wrap(err, "failed to getProfileInfo")
		}

		if err := w.updateProfileStats(tx, pb.OrderType_ASK, deal.SupplierID, askProfile, -1); err != nil {
			if err := tx.Rollback(); err != nil {
				w.logger.Error("transaction rollback failed", zap.Error(err))
			}

			return errors.Wrapf(err, "failed to updateProfileStats (OrderID: `%s`)", deal.AskID)
		}

		bidProfile, err := w.getProfileInfo(w.ctx, &pb.ID{Id: deal.ConsumerID}, false)
		if err != nil {
			if err := tx.Rollback(); err != nil {
				w.logger.Error("transaction rollback failed", zap.Error(err))
			}

			return errors.Wrap(err, "failed to getProfileInfo")
		}

		if err := w.updateProfileStats(tx, pb.OrderType_BID, deal.ConsumerID, bidProfile, -1); err != nil {
			if err := tx.Rollback(); err != nil {
				w.logger.Error("transaction rollback failed", zap.Error(err))
			}

			return errors.Wrapf(err, "failed to updateProfileStats (OrderID: `%s`)", deal.BidID)
		}

		if err := tx.Commit(); err != nil {
			return errors.Wrap(err, "transaction commit failed")
		}

		return nil
	}

	_, err = w.db.Exec(
		w.commands["updateDeal"],
		deal.Duration,
		deal.Price.PaddedString(),
		deal.StartTime.Seconds,
		deal.EndTime.Seconds,
		uint64(deal.Status),
		deal.BlockedBalance.PaddedString(),
		deal.TotalPayout.PaddedString(),
		deal.LastBillTS.Seconds,
		deal.Id,
	)
	if err != nil {
		return errors.Wrapf(err, "failed to insert into Deals")
	}

	return nil
}

func (w *DWH) onDealChangeRequestSent(eventTS uint64, changeRequestID *big.Int) error {
	changeRequest, err := w.blockchain.Market().GetDealChangeRequestInfo(w.ctx, changeRequestID)
	if err != nil {
		return err
	}

	if changeRequest.Status != pb.ChangeRequestStatus_REQUEST_CREATED {
		w.logger.Info("onDealChangeRequest event points to DealChangeRequest with .Status != Created",
			zap.String("actual_status", pb.ChangeRequestStatus_name[int32(changeRequest.Status)]))
		return nil
	}

	// Sanity check: if more than 1 CR of one type is created for a Deal, we delete old CRs.
	rows, err := w.db.Query(
		w.commands["selectDealChangeRequests"],
		changeRequest.DealID,
		changeRequest.RequestType,
		changeRequest.Status,
	)
	if err != nil {
		return errors.New("failed to get (possibly) expired DealChangeRequests")
	}

	var expiredChangeRequests []*pb.DealChangeRequest
	for rows.Next() {
		if expiredChangeRequest, err := w.decodeDealChangeRequest(rows); err != nil {
			rows.Close()
			return errors.Wrap(err, "failed to decodeDealChangeRequest")
		} else {
			expiredChangeRequests = append(expiredChangeRequests, expiredChangeRequest)
		}
	}

	if err := rows.Err(); err != nil {
		return errors.Wrap(err, "failed to fetch all DealChangeRequest(s) from db")
	}

	tx, err := w.db.Begin()
	if err != nil {
		return errors.Wrap(err, "failed to begin transaction")
	}

	for _, expiredChangeRequest := range expiredChangeRequests {
		if _, err := tx.Exec(w.commands["deleteDealChangeRequest"], expiredChangeRequest.Id); err != nil {
			if err := tx.Rollback(); err != nil {
				w.logger.Error("transaction rollback failed", zap.Error(err))
			}

			return errors.Wrap(err, "failed to deleteDealChangeRequest")
		} else {
			w.logger.Warn("deleted expired DealChangeRequest", zap.String("id", expiredChangeRequest.Id))
		}
	}

	_, err = tx.Exec(
		w.commands["insertDealChangeRequest"],
		changeRequest.Id,
		eventTS,
		changeRequest.RequestType,
		changeRequest.Duration,
		changeRequest.Price.PaddedString(),
		changeRequest.Status,
		changeRequest.DealID,
	)
	if err != nil {
		if err := tx.Rollback(); err != nil {
			w.logger.Error("transaction rollback failed", zap.Error(err))
		}

		return errors.Wrap(err, "failed to insertDealChangeRequest")
	}

	if err := tx.Commit(); err != nil {
		return errors.Wrap(err, "transaction commit failed")
	}

	return err
}

func (w *DWH) onDealChangeRequestUpdated(eventTS uint64, changeRequestID *big.Int) error {
	changeRequest, err := w.blockchain.Market().GetDealChangeRequestInfo(w.ctx, changeRequestID)
	if err != nil {
		return err
	}

	switch changeRequest.Status {
	case pb.ChangeRequestStatus_REQUEST_REJECTED:
		_, err := w.db.Exec(
			w.commands["updateDealChangeRequest"],
			changeRequest.Status,
			changeRequest.Id,
		)
		if err != nil {
			return errors.Wrapf(err, "failed to update DealChangeRequest %s", changeRequest.Id)
		}
	case pb.ChangeRequestStatus_REQUEST_ACCEPTED:
		deal, err := w.getDealDetails(w.ctx, &pb.ID{Id: changeRequest.DealID})
		if err != nil {
			return errors.Wrap(err, "failed to getDealDetails")
		}

		tx, err := w.db.Begin()
		if err != nil {
			return errors.Wrap(err, "failed to begin transaction")
		}

		if err := w.updateDealConditionEndTime(tx, deal.GetDeal().Id, eventTS); err != nil {
			if err := tx.Rollback(); err != nil {
				w.logger.Error("transaction rollback failed", zap.Error(err))
			}

			return errors.Wrap(err, "failed to updateDealConditionEndTime")
		}
		_, err = tx.Exec(
			w.commands["insertDealCondition"],
			deal.GetDeal().SupplierID,
			deal.GetDeal().ConsumerID,
			deal.GetDeal().MasterID,
			changeRequest.Duration,
			changeRequest.Price.PaddedString(),
			eventTS,
			0,
			"0",
			deal.GetDeal().Id,
		)
		if err != nil {
			if err := tx.Rollback(); err != nil {
				w.logger.Error("transaction rollback failed", zap.Error(err))
			}

			return errors.Wrap(err, "failed to insertDealCondition")
		}

		_, err = tx.Exec(w.commands["deleteDealChangeRequest"], changeRequest.Id)
		if err != nil {
			if err := tx.Rollback(); err != nil {
				w.logger.Error("transaction rollback failed", zap.Error(err))
			}

			return errors.Wrapf(err, "failed to delete DealChangeRequest %s", changeRequest.Id)
		}

		if err := tx.Commit(); err != nil {
			return errors.Wrap(err, "transaction commit failed")
		}
	default:
		_, err := w.db.Exec(w.commands["deleteDealChangeRequest"], changeRequest.Id)
		if err != nil {
			return errors.Wrapf(err, "failed to delete DealChangeRequest %s", changeRequest.Id)
		}
	}

	return nil
}

func (w *DWH) onBilled(eventTS uint64, dealID, payedAmount *big.Int) error {
	dealConditionsReply, err := w.getDealConditions(w.ctx, &pb.DealConditionsRequest{DealID: dealID.String()})
	if err != nil {
		return errors.Wrap(err, "failed to GetDealConditions (last)")
	}

	if len(dealConditionsReply.Conditions) < 1 {
		return errors.Errorf("no deal conditions found for deal `%s`", dealID.String())
	}

	dealCondition := dealConditionsReply.Conditions[0]

	tx, err := w.db.Begin()
	if err != nil {
		return errors.Wrap(err, "failed to begin transaction")
	}

	newTotalPayout := big.NewInt(0)
	newTotalPayout.Add(dealCondition.TotalPayout.Unwrap(), payedAmount)
	_, err = tx.Exec(
		w.commands["updateDealConditionPayout"],
		util.BigIntToPaddedString(newTotalPayout),
		dealCondition.Id,
	)
	if err != nil {
		if err := tx.Rollback(); err != nil {
			w.logger.Error("transaction rollback failed", zap.Error(err))
		}

		return errors.Wrap(err, "failed to update DealCondition")
	}

	_, err = tx.Exec(w.commands["insertDealPayment"], eventTS, util.BigIntToPaddedString(payedAmount),
		dealID.String())
	if err != nil {
		if err := tx.Rollback(); err != nil {
			w.logger.Error("transaction rollback failed", zap.Error(err))
		}

		return errors.Wrap(err, "insertDealPayment failed")
	}

	if err := tx.Commit(); err != nil {
		return errors.Wrap(err, "transaction commit failed")
	}

	return nil
}

func (w *DWH) onOrderPlaced(eventTS uint64, orderID *big.Int) error {
	order, err := w.blockchain.Market().GetOrderInfo(w.ctx, orderID)
	if err != nil {
		return errors.Wrapf(err, "failed to GetOrderInfo")
	}

	tx, err := w.db.Begin()
	if err != nil {
		return errors.Wrap(err, "failed to begin transaction")
	}

	profile, err := w.getProfileInfo(w.ctx, &pb.ID{Id: order.AuthorID}, false)
	if err != nil {
		var askOrders, bidOrders = 0, 0
		if order.OrderType == pb.OrderType_ASK {
			askOrders = 1
		} else {
			bidOrders = 1
		}
		_, err = tx.Exec(w.commands["insertProfileUserID"], order.AuthorID, askOrders, bidOrders)
		if err != nil {
			if err := tx.Rollback(); err != nil {
				w.logger.Error("transaction rollback failed", zap.Error(err))
			}

			return errors.Wrap(err, "failed to insertProfileUserID")
		}

		profile = &pb.Profile{
			UserID:       order.AuthorID,
			Certificates: []byte{},
		}
	} else {
		if err := w.updateProfileStats(tx, order.OrderType, order.AuthorID, profile, 1); err != nil {
			if err := tx.Rollback(); err != nil {
				w.logger.Error("transaction rollback failed", zap.Error(err))
			}

			return errors.Wrap(err, "failed to updateProfileStats")
		}
	}

	_, err = tx.Exec(
		w.commands["insertOrder"],
		order.Id,
		eventTS,
		order.DealID,
		uint64(order.OrderType),
		uint64(order.OrderStatus),
		order.AuthorID,
		order.CounterpartyID,
		order.Duration,
		order.Price.PaddedString(),
		order.Netflags,
		uint64(order.IdentityLevel),
		order.Blacklist,
		order.Tag,
		order.FrozenSum.PaddedString(),
		profile.IdentityLevel,
		profile.Name,
		profile.Country,
		profile.Certificates,
		order.Benchmarks.CPUSysbenchMulti(),
		order.Benchmarks.CPUSysbenchOne(),
		order.Benchmarks.CPUCores(),
		order.Benchmarks.RAMSize(),
		order.Benchmarks.StorageSize(),
		order.Benchmarks.NetTrafficIn(),
		order.Benchmarks.NetTrafficOut(),
		order.Benchmarks.GPUCount(),
		order.Benchmarks.GPUMem(),
		order.Benchmarks.GPUEthHashrate(),
		order.Benchmarks.GPUCashHashrate(),
		order.Benchmarks.GPURedshift(),
	)
	if err != nil {
		if err := tx.Rollback(); err != nil {
			w.logger.Error("transaction rollback failed", zap.Error(err))
		}

		return errors.Wrapf(err, "failed to insertOrder")
	}

	if err := tx.Commit(); err != nil {
		return errors.Wrap(err, "transaction commit failed")
	}

	return nil
}

func (w *DWH) onOrderUpdated(orderID *big.Int) error {
	order, err := w.blockchain.Market().GetOrderInfo(w.ctx, orderID)
	if err != nil {
		return errors.Wrap(err, "failed to GetOrderInfo")
	}

	// If order was updated, but no deal is associated with it, delete the order.
	if order.DealID <= "0" {
		tx, err := w.db.Begin()
		if err != nil {
			return errors.Wrap(err, "failed to begin transaction")
		}

		if _, err := tx.Exec(w.commands["deleteOrder"], orderID.String()); err != nil {
			w.logger.Info("failed to delete Order (possibly old log entry)", zap.Error(err),
				zap.String("order_id", orderID.String()))

			if err := tx.Rollback(); err != nil {
				w.logger.Error("transaction rollback failed", zap.Error(err))
			}

			return nil
		}

		profile, err := w.getProfileInfo(w.ctx, &pb.ID{Id: order.AuthorID}, false)
		if err != nil {
			if err := tx.Rollback(); err != nil {
				w.logger.Error("transaction rollback failed", zap.Error(err))
			}

			return errors.Wrapf(err, "failed to getProfileInfo (AuthorID: `%s`)", order.AuthorID)
		}

		if err := w.updateProfileStats(tx, order.OrderType, order.AuthorID, profile, -1); err != nil {
			if err := tx.Rollback(); err != nil {
				w.logger.Error("transaction rollback failed", zap.Error(err))
			}

			return errors.Wrapf(err, "failed to updateProfileStats (AuthorID: `%s`)", order.AuthorID)
		}

		if err := tx.Commit(); err != nil {
			return errors.Wrap(err, "transaction commit failed")
		}
	}

	return nil
}

func (w *DWH) onWorkerAnnounced(masterID, slaveID string) error {
	_, err := w.db.Exec(
		w.commands["insertWorker"],
		masterID,
		slaveID,
		false,
	)
	if err != nil {
		return errors.Wrap(err, "onWorkerAnnounced failed")
	}

	return nil
}

func (w *DWH) onWorkerConfirmed(masterID, slaveID string) error {
	_, err := w.db.Exec(
		w.commands["updateWorker"],
		true,
		masterID,
		slaveID,
	)
	if err != nil {
		return errors.Wrap(err, "onWorkerConfirmed failed")
	}

	return nil
}

func (w *DWH) onWorkerRemoved(masterID, slaveID string) error {
	_, err := w.db.Exec(
		w.commands["deleteWorker"],
		masterID,
		slaveID,
	)
	if err != nil {
		return errors.Wrap(err, "onWorkerRemoved failed")
	}

	return nil
}

func (w *DWH) onAddedToBlacklist(adderID, addeeID string) error {
	_, err := w.db.Exec(
		w.commands["insertBlacklistEntry"],
		adderID,
		addeeID,
	)
	if err != nil {
		return errors.Wrap(err, "onAddedToBlacklist failed")
	}

	return nil
}

func (w *DWH) onRemovedFromBlacklist(removerID, removeeID string) error {
	_, err := w.db.Exec(
		w.commands["deleteBlacklistEntry"],
		removerID,
		removeeID,
	)
	if err != nil {
		return errors.Wrap(err, "onRemovedFromBlacklist failed")
	}

	return nil
}

func (w *DWH) onValidatorCreated(validatorID common.Address) error {
	validator, err := w.blockchain.ProfileRegistry().GetValidator(w.ctx, validatorID)
	if err != nil {
		return errors.Wrapf(err, "failed to get validator `%s`", validatorID.String())
	}

	_, err = w.db.Exec(w.commands["insertValidator"], validator.Id, validator.Level)
	if err != nil {
		return errors.Wrap(err, "failed to insert Validator")
	}

	return nil
}

func (w *DWH) onValidatorDeleted(validatorID common.Address) error {
	validator, err := w.blockchain.ProfileRegistry().GetValidator(w.ctx, validatorID)
	if err != nil {
		return errors.Wrapf(err, "failed to get validator `%s`", validatorID.String())
	}

	_, err = w.db.Exec(w.commands["updateValidator"], validator.Level, validator.Id)
	if err != nil {
		return errors.Wrap(err, "failed to update Validator")
	}

	return nil
}

func (w *DWH) onCertificateCreated(certificateID *big.Int) error {
<<<<<<< HEAD
	attr, err := w.blockchain.ProfileRegistry().GetCertificate(w.ctx, certificateID)
=======
	cert, err := w.blockchain.GetCertificate(w.ctx, certificateID)
>>>>>>> 66571ab3
	if err != nil {
		return errors.Wrap(err, "failed to GetAttr")
	}

	tx, err := w.db.Begin()
	if err != nil {
		return errors.Wrap(err, "failed to begin transaction")
	}

	_, err = tx.Exec(w.commands["insertCertificate"],
		cert.OwnerID,
		cert.Attribute,
		(cert.Attribute/uint64(math.Pow(10, 2)))%10,
		cert.Value,
		cert.ValidatorID)
	if err != nil {
		if err := tx.Rollback(); err != nil {
			w.logger.Error("transaction rollback failed", zap.Error(err))
		}

		return errors.Wrap(err, "failed to insert Certificate")
	}

	if err := w.updateProfile(tx, cert); err != nil {
		if err := tx.Rollback(); err != nil {
			w.logger.Error("transaction rollback failed", zap.Error(err))
		}

		return errors.Wrap(err, "failed to updateProfile")
	}

	if err := w.updateEntitiesByProfile(tx, cert); err != nil {
		if err := tx.Rollback(); err != nil {
			w.logger.Error("transaction rollback failed", zap.Error(err))
		}

		return errors.Wrap(err, "failed to updateEntitiesByProfile")
	}

	if err := tx.Commit(); err != nil {
		return errors.Wrap(err, "transaction commit failed")
	}

	return nil
}

func (w *DWH) updateProfile(tx *sql.Tx, cert *pb.Certificate) error {
	// Create a Profile entry if it doesn't exist yet.
	if _, err := w.getProfileInfo(w.ctx, &pb.ID{Id: cert.OwnerID}, false); err != nil {
		_, err = tx.Exec(w.commands["insertProfileUserID"], cert.OwnerID, 0, 0)
		if err != nil {
			return errors.Wrap(err, "failed to insertProfileUserID")
		}
	}

	// Update distinct Profile columns.
	switch cert.Attribute {
	case CertificateName:
		_, err := tx.Exec(fmt.Sprintf(w.commands["updateProfile"], attributeToString[cert.Attribute]),
			string(cert.Value), cert.OwnerID)
		if err != nil {
			return errors.Wrap(err, "failed to updateProfileName")
		}
	case CertificateCountry:
		_, err := tx.Exec(fmt.Sprintf(w.commands["updateProfile"], attributeToString[cert.Attribute]),
			string(cert.Value), cert.OwnerID)
		if err != nil {
			return errors.Wrap(err, "failed to updateProfileCountry")
		}
	}

	// Update certificates blob.
	rows, err := tx.Query(w.commands["selectCertificates"], cert.OwnerID)
	if err != nil {
		return errors.Wrap(err, "failed to getCertificatesByUseID")
	}

	var (
		certificates     []*pb.Certificate
		maxIdentityLevel uint64
	)
	for rows.Next() {
		if certificate, err := w.decodeCertificate(rows); err != nil {
			w.logger.Error("failed to decodeCertificate", zap.Error(err))
		} else {
			certificates = append(certificates, certificate)
			if certificate.IdentityLevel > maxIdentityLevel {
				maxIdentityLevel = certificate.IdentityLevel
			}
		}
	}

	certificateAttrsBytes, err := json.Marshal(certificates)
	if err != nil {
		return errors.Wrap(err, "failed to marshal certificates")
	}

	_, err = tx.Exec(fmt.Sprintf(w.commands["updateProfile"], "Certificates"),
		certificateAttrsBytes, cert.OwnerID)
	if err != nil {
		return errors.Wrap(err, "failed to updateProfileCertificates (Certificates)")
	}

	_, err = tx.Exec(fmt.Sprintf(w.commands["updateProfile"], "IdentityLevel"),
		maxIdentityLevel, cert.OwnerID)
	if err != nil {
		return errors.Wrap(err, "failed to updateProfileCertificates (Level)")
	}

	return nil
}

func (w *DWH) updateEntitiesByProfile(tx *sql.Tx, certificate *pb.Certificate) error {
	profile, err := w.getProfileInfoTx(tx, &pb.ID{Id: certificate.OwnerID})
	if err != nil {
		return errors.Wrap(err, "failed to getProfileInfo")
	}

	_, err = tx.Exec(w.commands["updateOrders"],
		profile.IdentityLevel,
		profile.Name,
		profile.Country,
		profile.Certificates,
		profile.UserID)
	if err != nil {
		return errors.Wrap(err, "failed to updateOrders")
	}

	_, err = tx.Exec(w.commands["updateDealsSupplier"], profile.Certificates, profile.UserID)
	if err != nil {
		return errors.Wrap(err, "failed to updateDealsSupplier")
	}

	_, err = tx.Exec(w.commands["updateDealsConsumer"], profile.Certificates, profile.UserID)
	if err != nil {
		return errors.Wrap(err, "failed to updateDealsConsumer")
	}

	return nil
}

func (w *DWH) updateProfileStats(tx *sql.Tx, orderType pb.OrderType, authorID string, profile *pb.Profile, update int) error {
	var (
		cmd   string
		value int
	)
	if orderType == pb.OrderType_ASK {
		updateResult := int(profile.ActiveAsks) + update
		if updateResult < 0 {
			return errors.Errorf("updateProfileStats resulted in a negative Asks value (UserID: `%s`)", authorID)
		}
		cmd, value = fmt.Sprintf(w.commands["updateProfile"], "ActiveAsks"), updateResult
	} else {
		updateResult := int(profile.ActiveBids) + update
		if updateResult < 0 {
			return errors.Errorf("updateProfileStats resulted in a negative Bids value (UserID: `%s`)", authorID)
		}
		cmd, value = fmt.Sprintf(w.commands["updateProfile"], "ActiveBids"), updateResult
	}

	_, err := tx.Exec(cmd, value, authorID)
	if err != nil {
		return errors.Wrap(err, "failed to updateProfile")
	}

	return nil
}

func (w *DWH) decodeDeal(rows *sql.Rows) (*pb.DWHDeal, error) {
	var (
		id                   string
		supplierID           string
		consumerID           string
		masterID             string
		askID                string
		bidID                string
		price                string
		duration             uint64
		startTime            int64
		endTime              int64
		status               uint64
		blockedBalance       string
		totalPayout          string
		lastBillTS           int64
		netflags             uint64
		askIdentityLevel     uint64
		bidIdentityLevel     uint64
		supplierCertificates []byte
		consumerCertificates []byte
		activeChangeRequest  bool
		cpuSysbenchMulti     uint64
		cpuSysbenchOne       uint64
		cpuCores             uint64
		ramSize              uint64
		storageSize          uint64
		netTrafficIn         uint64
		netTrafficOut        uint64
		gpuCount             uint64
		gpuMem               uint64
		gpuEthHashrate       uint64
		gpuCashHashrate      uint64
		gpuRedshift          uint64
	)
	if err := rows.Scan(
		&id,
		&supplierID,
		&consumerID,
		&masterID,
		&askID,
		&bidID,
		&duration,
		&price,
		&startTime,
		&endTime,
		&status,
		&blockedBalance,
		&totalPayout,
		&lastBillTS,
		&netflags,
		&askIdentityLevel,
		&bidIdentityLevel,
		&supplierCertificates,
		&consumerCertificates,
		&activeChangeRequest,
		&cpuSysbenchMulti,
		&cpuSysbenchOne,
		&cpuCores,
		&ramSize,
		&storageSize,
		&netTrafficIn,
		&netTrafficOut,
		&gpuCount,
		&gpuMem,
		&gpuEthHashrate,
		&gpuCashHashrate,
		&gpuRedshift,
	); err != nil {
		w.logger.Error("failed to scan deal row", zap.Error(err))
		return nil, err
	}

	bigPrice := new(big.Int)
	bigPrice.SetString(price, 10)
	bigBlockedBalance := new(big.Int)
	bigBlockedBalance.SetString(blockedBalance, 10)
	bigTotalPayout := new(big.Int)
	bigTotalPayout.SetString(totalPayout, 10)

	return &pb.DWHDeal{
		Deal: &pb.Deal{
			Id:             id,
			SupplierID:     supplierID,
			ConsumerID:     consumerID,
			MasterID:       masterID,
			AskID:          askID,
			BidID:          bidID,
			Price:          pb.NewBigInt(bigPrice),
			Duration:       duration,
			StartTime:      &pb.Timestamp{Seconds: startTime},
			EndTime:        &pb.Timestamp{Seconds: endTime},
			Status:         pb.DealStatus(status),
			BlockedBalance: pb.NewBigInt(bigBlockedBalance),
			TotalPayout:    pb.NewBigInt(bigTotalPayout),
			LastBillTS:     &pb.Timestamp{Seconds: lastBillTS},
			Benchmarks: &pb.Benchmarks{
				Values: []uint64{
					cpuSysbenchMulti,
					cpuSysbenchOne,
					cpuCores,
					ramSize,
					storageSize,
					netTrafficIn,
					netTrafficOut,
					gpuCount,
					gpuMem,
					gpuEthHashrate,
					gpuCashHashrate,
					gpuRedshift,
				},
			},
		},
		Netflags:             netflags,
		AskIdentityLevel:     askIdentityLevel,
		BidIdentityLevel:     bidIdentityLevel,
		SupplierCertificates: supplierCertificates,
		ConsumerCertificates: consumerCertificates,
		ActiveChangeRequest:  activeChangeRequest,
	}, nil
}

func (w *DWH) decodeDealChangeRequest(rows *sql.Rows) (*pb.DealChangeRequest, error) {
	var (
		changeRequestID string
		createdTS       uint64
		requestType     uint64
		duration        uint64
		price           string
		status          uint64
		dealID          string
	)
	if err := rows.Scan(
		&changeRequestID,
		&createdTS,
		&requestType,
		&duration,
		&price,
		&status,
		&dealID,
	); err != nil {
		w.logger.Error("failed to scan DealChangeRequest row", zap.Error(err))
		return nil, err
	}
	bigPrice := new(big.Int)
	bigPrice.SetString(price, 10)

	return &pb.DealChangeRequest{
		Id:          changeRequestID,
		DealID:      dealID,
		RequestType: pb.OrderType(requestType),
		Duration:    duration,
		Price:       pb.NewBigInt(bigPrice),
		Status:      pb.ChangeRequestStatus(status),
	}, nil
}

func (w *DWH) decodeOrder(rows *sql.Rows) (*pb.DWHOrder, error) {
	var (
		id                   string
		createdTS            uint64
		dealID               string
		orderType            uint64
		status               uint64
		author               string
		counterAgent         string
		price                string
		duration             uint64
		netflags             uint64
		identityLevel        uint64
		blacklist            string
		tag                  []byte
		frozenSum            string
		creatorIdentityLevel uint64
		creatorName          string
		creatorCountry       string
		creatorCertificates  []byte
		cpuSysbenchMulti     uint64
		cpuSysbenchOne       uint64
		cpuCores             uint64
		ramSize              uint64
		storageSize          uint64
		netTrafficIn         uint64
		netTrafficOut        uint64
		gpuCount             uint64
		gpuMem               uint64
		gpuEthHashrate       uint64
		gpuCashHashrate      uint64
		gpuRedshift          uint64
	)
	if err := rows.Scan(
		&id,
		&createdTS,
		&dealID,
		&orderType,
		&status,
		&author,
		&counterAgent,
		&duration,
		&price,
		&netflags,
		&identityLevel,
		&blacklist,
		&tag,
		&frozenSum,
		&creatorIdentityLevel,
		&creatorName,
		&creatorCountry,
		&creatorCertificates,
		&cpuSysbenchMulti,
		&cpuSysbenchOne,
		&cpuCores,
		&ramSize,
		&storageSize,
		&netTrafficIn,
		&netTrafficOut,
		&gpuCount,
		&gpuMem,
		&gpuEthHashrate,
		&gpuCashHashrate,
		&gpuRedshift,
	); err != nil {
		w.logger.Error("failed to scan order row", zap.Error(err))
		return nil, err
	}

	bigPrice := new(big.Int)
	bigPrice.SetString(price, 10)
	bigFrozenSum := new(big.Int)
	bigFrozenSum.SetString(frozenSum, 10)

	return &pb.DWHOrder{
		Order: &pb.Order{
			Id:             id,
			DealID:         dealID,
			OrderType:      pb.OrderType(orderType),
			OrderStatus:    pb.OrderStatus(status),
			AuthorID:       author,
			CounterpartyID: counterAgent,
			Duration:       duration,
			Price:          pb.NewBigInt(bigPrice),
			Netflags:       netflags,
			IdentityLevel:  pb.IdentityLevel(identityLevel),
			Blacklist:      blacklist,
			Tag:            tag,
			FrozenSum:      pb.NewBigInt(bigFrozenSum),
			Benchmarks: &pb.Benchmarks{
				Values: []uint64{
					cpuSysbenchMulti,
					cpuSysbenchOne,
					cpuCores,
					ramSize,
					storageSize,
					netTrafficIn,
					netTrafficOut,
					gpuCount,
					gpuMem,
					gpuEthHashrate,
					gpuCashHashrate,
					gpuRedshift,
				},
			},
		},

		CreatedTS:            createdTS,
		CreatorIdentityLevel: creatorIdentityLevel,
		CreatorName:          creatorName,
		CreatorCountry:       creatorCountry,
		CreatorCertificates:  creatorCertificates,
	}, nil
}

func (w *DWH) decodeDealCondition(rows *sql.Rows) (*pb.DealCondition, error) {
	var (
		rowid       uint64
		supplierID  string
		consumerID  string
		masterID    string
		duration    uint64
		price       string
		startTime   int64
		endTime     int64
		totalPayout string
		dealID      string
	)
	if err := rows.Scan(
		&rowid,
		&supplierID,
		&consumerID,
		&masterID,
		&duration,
		&price,
		&startTime,
		&endTime,
		&totalPayout,
		&dealID,
	); err != nil {
		w.logger.Error("failed to scan DealCondition row", zap.Error(err))
		return nil, err
	}

	bigPrice := new(big.Int)
	bigPrice.SetString(price, 10)
	bigTotalPayout := new(big.Int)
	bigTotalPayout.SetString(totalPayout, 10)

	return &pb.DealCondition{
		Id:          rowid,
		SupplierID:  supplierID,
		ConsumerID:  consumerID,
		MasterID:    masterID,
		Price:       pb.NewBigInt(bigPrice),
		Duration:    duration,
		StartTime:   &pb.Timestamp{Seconds: startTime},
		EndTime:     &pb.Timestamp{Seconds: endTime},
		TotalPayout: pb.NewBigInt(bigTotalPayout),
		DealID:      dealID,
	}, nil
}

func (w *DWH) decodeCertificate(rows *sql.Rows) (*pb.Certificate, error) {
	var (
		ownerID       string
		attribute     uint64
		identityLevel uint64
		value         []byte
		validatorID   string
	)
	if err := rows.Scan(&ownerID, &attribute, &identityLevel, &value, &validatorID); err != nil {
		return nil, errors.Wrap(err, "failed to decode Certificate")
	} else {
		return &pb.Certificate{
			OwnerID:       ownerID,
			Attribute:     attribute,
			IdentityLevel: identityLevel,
			Value:         value,
			ValidatorID:   validatorID,
		}, nil
	}
}

func (w *DWH) decodeProfile(rows *sql.Rows) (*pb.Profile, error) {
	var (
		userID         string
		identityLevel  uint64
		name           string
		country        string
		isCorporation  bool
		isProfessional bool
		certificates   []byte
		activeAsks     uint64
		activeBids     uint64
	)
	if err := rows.Scan(
		&userID,
		&identityLevel,
		&name,
		&country,
		&isCorporation,
		&isProfessional,
		&certificates,
		&activeAsks,
		&activeBids,
	); err != nil {
		w.logger.Error("failed to scan deal row", zap.Error(err))
		return nil, err
	}

	return &pb.Profile{
		UserID:         userID,
		IdentityLevel:  identityLevel,
		Name:           name,
		Country:        country,
		IsCorporation:  isCorporation,
		IsProfessional: isProfessional,
		Certificates:   certificates,
		ActiveAsks:     activeAsks,
		ActiveBids:     activeBids,
	}, nil
}

func (w *DWH) decodeValidator(rows *sql.Rows) (*pb.Validator, error) {
	var (
		validatorID string
		level       uint64
	)
	if err := rows.Scan(&validatorID, &level); err != nil {
		return nil, errors.Wrap(err, "failed to scan Validator row")
	}

	return &pb.Validator{
		Id:    validatorID,
		Level: level,
	}, nil
}

func (w *DWH) decodeWorker(rows *sql.Rows) (*pb.DWHWorker, error) {
	var (
		masterID  string
		slaveID   string
		confirmed bool
	)
	if err := rows.Scan(&masterID, &slaveID, &confirmed); err != nil {
		return nil, errors.Wrap(err, "failed to scan Worker row")
	}

	return &pb.DWHWorker{
		MasterID:  masterID,
		SlaveID:   slaveID,
		Confirmed: confirmed,
	}, nil
}

func (w *DWH) addBenchmarksConditions(benches *pb.DWHBenchmarkConditions, filters *[]*filter) {
	if benches.CPUSysbenchMulti != nil {
		if benches.CPUSysbenchMulti.Max > 0 {
			*filters = append(*filters, newFilter("CPUSysbenchMulti", lte, benches.CPUSysbenchMulti.Max, "AND"))
		}
		*filters = append(*filters, newFilter("CPUSysbenchMulti", gte, benches.CPUSysbenchMulti.Min, "AND"))
	}
	if benches.CPUSysbenchOne != nil {
		if benches.CPUSysbenchOne.Max > 0 {
			*filters = append(*filters, newFilter("CPUSysbenchOne", lte, benches.CPUSysbenchOne.Max, "AND"))
		}
		*filters = append(*filters, newFilter("CPUSysbenchOne", gte, benches.CPUSysbenchOne.Min, "AND"))
	}
	if benches.CPUCores != nil {
		if benches.CPUCores.Max > 0 {
			*filters = append(*filters, newFilter("CPUCores", lte, benches.CPUCores.Max, "AND"))
		}
		*filters = append(*filters, newFilter("CPUCores", gte, benches.CPUCores.Min, "AND"))
	}
	if benches.RAMSize != nil {
		if benches.RAMSize.Max > 0 {
			*filters = append(*filters, newFilter("RAMSize", lte, benches.RAMSize.Max, "AND"))
		}
		*filters = append(*filters, newFilter("RAMSize", gte, benches.RAMSize.Min, "AND"))
	}
	if benches.StorageSize != nil {
		if benches.StorageSize.Max > 0 {
			*filters = append(*filters, newFilter("StorageSize", lte, benches.StorageSize.Max, "AND"))
		}
		*filters = append(*filters, newFilter("StorageSize", gte, benches.StorageSize.Min, "AND"))
	}
	if benches.NetTrafficIn != nil {
		if benches.NetTrafficIn.Max > 0 {
			*filters = append(*filters, newFilter("NetTrafficIn", lte, benches.NetTrafficIn.Max, "AND"))
		}
		*filters = append(*filters, newFilter("NetTrafficIn", gte, benches.NetTrafficIn.Min, "AND"))
	}
	if benches.NetTrafficOut != nil {
		if benches.NetTrafficOut.Max > 0 {
			*filters = append(*filters, newFilter("NetTrafficOut", lte, benches.NetTrafficOut.Max, "AND"))
		}
		*filters = append(*filters, newFilter("NetTrafficOut", gte, benches.NetTrafficOut.Min, "AND"))
	}
	if benches.GPUCount != nil {
		if benches.GPUCount.Max > 0 {
			*filters = append(*filters, newFilter("GPUCount", lte, benches.GPUCount.Max, "AND"))
		}
		*filters = append(*filters, newFilter("GPUCount", gte, benches.GPUCount.Min, "AND"))
	}
	if benches.GPUMem != nil {
		if benches.GPUMem.Max > 0 {
			*filters = append(*filters, newFilter("GPUMem", lte, benches.GPUMem.Max, "AND"))
		}
		*filters = append(*filters, newFilter("GPUMem", gte, benches.GPUMem.Min, "AND"))
	}
	if benches.GPUEthHashrate != nil {
		if benches.GPUEthHashrate.Max > 0 {
			*filters = append(*filters, newFilter("GPUEthHashrate", lte, benches.GPUEthHashrate.Max, "AND"))
		}
		*filters = append(*filters, newFilter("GPUEthHashrate", gte, benches.GPUEthHashrate.Min, "AND"))
	}
	if benches.GPUCashHashrate != nil {
		if benches.GPUCashHashrate.Max > 0 {
			*filters = append(*filters, newFilter("GPUCashHashrate", lte, benches.GPUCashHashrate.Max, "AND"))
		}
		*filters = append(*filters, newFilter("GPUCashHashrate", gte, benches.GPUCashHashrate.Min, "AND"))
	}
	if benches.GPURedshift != nil {
		if benches.GPURedshift.Max > 0 {
			*filters = append(*filters, newFilter("GPURedshift", lte, benches.GPURedshift.Max, "AND"))
		}
		*filters = append(*filters, newFilter("GPURedshift", gte, benches.GPURedshift.Min, "AND"))
	}
}

func (w *DWH) getLastKnownBlockTS() (int64, error) {
	w.mu.RLock()
	defer w.mu.RUnlock()

	rows, err := w.db.Query(w.commands["selectLastKnownBlock"])
	if err != nil {
		return -1, errors.Wrap(err, "failed to selectLastKnownBlock")
	}
	defer rows.Close()

	if ok := rows.Next(); !ok {
		return -1, errors.New("selectLastKnownBlock: no entries")
	}

	var lastKnownBlock int64
	if err := rows.Scan(&lastKnownBlock); err != nil {
		return -1, errors.Wrapf(err, "failed to parse last known block number")
	}

	return lastKnownBlock, nil
}

func (w *DWH) updateLastKnownBlockTS(blockNumber int64) error {
	w.mu.Lock()
	defer w.mu.Unlock()

	if _, err := w.db.Exec(w.commands["updateLastKnownBlock"], blockNumber); err != nil {
		return errors.Wrap(err, "failed to updateLastKnownBlock")
	}

	return nil
}

func (w *DWH) updateDealConditionEndTime(tx *sql.Tx, dealID string, eventTS uint64) error {
	dealConditionsReply, err := w.getDealConditions(w.ctx, &pb.DealConditionsRequest{DealID: dealID})
	if err != nil {
		return errors.Wrap(err, "failed to getDealConditions")
	}

	dealCondition := dealConditionsReply.Conditions[0]

	if _, err := tx.Exec(w.commands["updateDealConditionEndTime"], eventTS, dealCondition.Id); err != nil {
		return errors.Wrap(err, "failed to update DealCondition")
	}

	return nil
}<|MERGE_RESOLUTION|>--- conflicted
+++ resolved
@@ -1551,11 +1551,8 @@
 }
 
 func (w *DWH) onCertificateCreated(certificateID *big.Int) error {
-<<<<<<< HEAD
 	attr, err := w.blockchain.ProfileRegistry().GetCertificate(w.ctx, certificateID)
-=======
-	cert, err := w.blockchain.GetCertificate(w.ctx, certificateID)
->>>>>>> 66571ab3
+
 	if err != nil {
 		return errors.Wrap(err, "failed to GetAttr")
 	}
